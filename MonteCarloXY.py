--- conflicted
+++ resolved
@@ -1,225 +1,203 @@
-'''
-Usage:
-python MonteCarloXY.py
-
-'''
-
-import matplotlib.pyplot as plt
-import numpy as np
-from matplotlib.animation import FuncAnimation 
-
-class Box():
-    def __init__(self,N=10, steps=100, T=1, seed=3823582):
-        self.N = N #grid size 1D
-        self.steps = steps #timesteps
-        self.T = T #temperature
-
-        
-        # self.spins = np.zeros([N,N])
-        self.X, self.Y = np.meshgrid(np.arange(0,self.N), np.arange(0, self.N)) #2D grid lattice NxN
-        self.energies = np.zeros(steps) #to store energies of the system at each t-step
-        self.ti = 0     # index of last accepted step
-
-        self.set_init_conditions(seed=seed)
-
-
-    def set_init_conditions(self, rnd=True, abs_zero=False, seed=3823582):
-        # TODO: decide logical way to create init state, options:
-            # random random seed
-            # random set seed
-            # absolute 0
-        if abs_zero:
-            return
-        if rnd:
-            rng = np.random.default_rng()
-        else:
-            rng = np.random.default_rng(seed=seed)
-        self.spins = rng.uniform(-np.pi, np.pi, [self.N,self.N])
-
-
-    def inner_prod(self, si, sj):
-        """
-        Computes the energy contribution between two neighbouring spins, 
-        i.e. the interaction energy.
-        """
-        return -1 * (np.cos(si)*np.cos(sj) + np.sin(si)*np.sin(sj))
-
-    def Hamiltonian(self, x,y, val):
-        """
-        Computes the local energy sum of interactions of the 4 nearest
-        neighbouring spins, using periodic boundary conditions. 
-        """
-        summ = 0
-        summ += self.inner_prod(val, self.spins[(x+1)%self.N, y])
-        summ += self.inner_prod(val, self.spins[(x-1)%self.N, y])
-        summ += self.inner_prod(val, self.spins[x, (y+1)%self.N])
-        summ += self.inner_prod(val, self.spins[x, (y-1)%self.N])
-
-        return summ
-
-    def try_new_state(self):
-        ''' Try 1 new position '''
-        x,y = np.random.choice(self.N, size=2)
-        curr = self.spins[x,y]
-        new = np.random.uniform(-np.pi, np.pi, 1)
-        H1 = self.Hamiltonian(x,y,curr)
-        H2 = self.Hamiltonian(x,y,new)
-
-        dE = H2 - H1
-        p = np.exp(-1/self.T * dE) 
-
-        if (H2 < H1) or (np.random.rand() < p):
-            return new, (x,y), dE
-        else:
-            return False, False, False
-
-    def step_metropolis(self):
-        '''
-        Perform 1 Metropolis step: try new states until one satifsies 
-        requirements.
-        '''
-        ti = self.ti
-
-        new_state = False
-        while not new_state:
-            new_state, pos, dE = self.try_new_state()
-
-<<<<<<< HEAD
-        self.spins[pos] = new_state
-        self.energies[ti+1] = self.energies[ti] + dE
-        self.ti += 1
-=======
-        # add acceptance logic
-        p = np.exp(-1/self.T * dE) 
-        # print(p)
-        # p = 2
-
-        if H2 < H1:
-            # print('New E is lower, accept the move!')
-            self.spins[x,y] = new
-            self.energies[ti+1] = self.energies[ti] + dE
-            self.ti += 1 
-            
-        elif np.random.rand() < p: 
-            # print('New E is higher, accept with certain probability!')
-            self.spins[x,y] = new
-            self.energies[ti+1] = self.energies[ti] + dE
-            self.ti += 1 
-
-    def total_magnetization(self):
-        """
-        Calculates total magnetization M of the system.
-        """
-        Mx = np.sum(np.cos(self.spins))
-        My = np.sum(np.sin(self.spins))
-
-        M = np.sqrt(Mx**2 + My**2)
-        return M
-    
-    def plot_magnetization(self):
-        m = self.total_magnetization()/(self.N **2) #magnetization per spin
-
-        plt.figure()
-        #plt.plot(, self.M)
->>>>>>> 66c55bea
-
-
-    def total_energy(self):
-        total_E= 0
-        for i in range(self.N):
-            for j in range(self.N):
-                total_E+= self.Hamiltonian(i, j, self.spins[i,j])
-        print(-1*total_E/2)
-        return -1*total_E/2
-
-    def sweep(self): 
-        """
-        Performs NxN Metropolis steps, so for every site in the grid.
-        """
-        for i in range(self.N ** 2):
-            self.step_metropolis()
-
-    def plot_energy(self):
-        plt.figure()
-        plt.plot(self.energies)
-        plt.savefig('energy.png')
-
-    def state(self):
-        U = np.cos(self.spins)
-        V = np.sin(self.spins)
-        M = self.spins
-        return U,V,M
-
-    def plot_state(self):
-        X, Y = np.meshgrid(np.arange(0,self.N), np.arange(0, self.N))
-        U = np.cos(self.spins)
-        V = np.sin(self.spins)
-        M = self.spins
-        plt.figure()
-        plt.quiver(X, Y, U, V, M, pivot='mid')
-        plt.savefig('state.png')
-
-    def run(self):
-        print('running...')
-        # while self.ti+1 < self.steps:
-        for time_step in range(1, self.steps):
-            self.step_metropolis()
-            self.state()
-
-def animated(box):
-    fig = plt.figure()
-    ax = plt.axes(xlim =(0, box.N), ylim =(0, box.N))
-    quiv = ax.quiver([], [], [], [], [])
-    a,c,d = box.state()
-    quiv = ax.quiver(box.X, box.Y, a,c,d, pivot='mid') 
-
-    def animate(i):
-        box.sweep
-        update_every = 5
-
-        if box.ti+1 >= box.steps:
-            pass
-        else:
-            box.step_metropolis()
-            a, c, d = box.state()
-            quiv.set_UVC(a,c,d) 
-        
-        return quiv,
-
-    # update_every=5
-    anim = FuncAnimation(fig, animate, 
-                     frames=box.steps, interval=10, blit = True) 
-    
-    anim.save('test2.mp4', writer='ffmpeg')
-
-    box.plot_state()
-    box.plot_energy()
-
-def normal(box):
-    box.run()
-    box.plot_state()
-    box.plot_energy()
-
-def main():
-    N = 20
-<<<<<<< HEAD
-    steps = 5000
-    box = Box(N=N, steps=steps, T=2.5, seed=12)
-=======
-    steps = 1000
-    box = Box(N=N, steps=steps)
-    
-    normal(box)
-
-    box.total_magnetization()
-    box.total_energy()
-    box.plot_state()
-
->>>>>>> 66c55bea
-
-    #animated(box)
-    #normal(box)
-
-
-if __name__ == "__main__":
+'''
+Usage:
+python MonteCarloXY.py
+
+'''
+
+import matplotlib.pyplot as plt
+import numpy as np
+from matplotlib.animation import FuncAnimation 
+
+class Box():
+    def __init__(self,N=10, steps=100, T=1, seed=3823582):
+        self.N = N #grid size 1D
+        self.steps = steps #timesteps
+        self.T = T #temperature
+
+        
+        # self.spins = np.zeros([N,N])
+        self.X, self.Y = np.meshgrid(np.arange(0,self.N), np.arange(0, self.N)) #2D grid lattice NxN
+        self.energies = np.zeros(steps) #to store energies of the system at each t-step
+        self.ti = 0     # index of last accepted step
+
+        self.set_init_conditions(seed=seed)
+
+
+    def set_init_conditions(self, rnd=True, abs_zero=False, seed=3823582):
+        # TODO: decide logical way to create init state, options:
+            # random random seed
+            # random set seed
+            # absolute 0
+        if abs_zero:
+            return
+        if rnd:
+            rng = np.random.default_rng()
+        else:
+            rng = np.random.default_rng(seed=seed)
+        self.spins = rng.uniform(-np.pi, np.pi, [self.N,self.N])
+
+
+    def inner_prod(self, si, sj):
+        """
+        Computes the energy contribution between two neighbouring spins, 
+        i.e. the interaction energy.
+        """
+        return -1 * (np.cos(si)*np.cos(sj) + np.sin(si)*np.sin(sj))
+
+    def Hamiltonian(self, x,y, val):
+        """
+        Computes the local energy sum of interactions of the 4 nearest
+        neighbouring spins, using periodic boundary conditions. 
+        """
+        summ = 0
+        summ += self.inner_prod(val, self.spins[(x+1)%self.N, y])
+        summ += self.inner_prod(val, self.spins[(x-1)%self.N, y])
+        summ += self.inner_prod(val, self.spins[x, (y+1)%self.N])
+        summ += self.inner_prod(val, self.spins[x, (y-1)%self.N])
+
+        return summ
+
+    def try_new_state(self):
+        ''' Try 1 new position '''
+        x,y = np.random.choice(self.N, size=2)
+        curr = self.spins[x,y]
+        new = np.random.uniform(-np.pi, np.pi, 1)
+        H1 = self.Hamiltonian(x,y,curr)
+        H2 = self.Hamiltonian(x,y,new)
+
+        dE = H2 - H1
+        p = np.exp(-1/self.T * dE) 
+
+        if (H2 < H1) or (np.random.rand() < p):
+            return new, (x,y), dE
+        else:
+            return False, False, False
+
+    def step_metropolis(self):
+        '''
+        Perform 1 Metropolis step: try new states until one satifsies 
+        requirements.
+        '''
+        ti = self.ti
+
+        new_state = False
+        while not new_state:
+            new_state, pos, dE = self.try_new_state()
+
+        self.spins[pos] = new_state
+        self.energies[ti+1] = self.energies[ti] + dE
+        self.ti += 1
+
+    def total_magnetization(self):
+        """
+        Calculates total magnetization M of the system.
+        """
+        Mx = np.sum(np.cos(self.spins))
+        My = np.sum(np.sin(self.spins))
+
+        M = np.sqrt(Mx**2 + My**2)
+        return M
+    
+    def plot_magnetization(self):
+        m = self.total_magnetization()/(self.N **2) #magnetization per spin
+
+        plt.figure()
+        #plt.plot(, self.M)
+
+
+    def total_energy(self):
+        total_E= 0
+        for i in range(self.N):
+            for j in range(self.N):
+                total_E+= self.Hamiltonian(i, j, self.spins[i,j])
+        print(-1*total_E/2)
+        return -1*total_E/2
+
+    def sweep(self): 
+        """
+        Performs NxN Metropolis steps, so for every site in the grid.
+        """
+        for i in range(self.N ** 2):
+            self.step_metropolis()
+
+    def plot_energy(self):
+        plt.figure()
+        plt.plot(self.energies)
+        plt.savefig('energy.png')
+
+    def state(self):
+        U = np.cos(self.spins)
+        V = np.sin(self.spins)
+        M = self.spins
+        return U,V,M
+
+    def plot_state(self):
+        X, Y = np.meshgrid(np.arange(0,self.N), np.arange(0, self.N))
+        U = np.cos(self.spins)
+        V = np.sin(self.spins)
+        M = self.spins
+        plt.figure()
+        plt.quiver(X, Y, U, V, M, pivot='mid')
+        plt.savefig('state.png')
+
+    def run(self):
+        print('running...')
+        # while self.ti+1 < self.steps:
+        for time_step in range(1, self.steps):
+            self.step_metropolis()
+            self.state()
+
+def animated(box):
+    fig = plt.figure()
+    ax = plt.axes(xlim =(0, box.N), ylim =(0, box.N))
+    quiv = ax.quiver([], [], [], [], [])
+    a,c,d = box.state()
+    quiv = ax.quiver(box.X, box.Y, a,c,d, pivot='mid') 
+
+    def animate(i):
+        box.sweep
+        update_every = 5
+
+        if box.ti+1 >= box.steps:
+            pass
+        else:
+            box.step_metropolis()
+            a, c, d = box.state()
+            quiv.set_UVC(a,c,d) 
+        
+        return quiv,
+
+    # update_every=5
+    anim = FuncAnimation(fig, animate, 
+                     frames=box.steps, interval=10, blit = True) 
+    
+    anim.save('test2.mp4', writer='ffmpeg')
+
+    box.plot_state()
+    box.plot_energy()
+
+def normal(box):
+    box.run()
+    box.plot_state()
+    box.plot_energy()
+
+def main():
+    N = 20
+    steps = 1000
+    box = Box(N=N, steps=steps)
+    
+    normal(box)
+
+    box.total_magnetization()
+    box.total_energy()
+    box.plot_state()
+
+
+    #box.plot_state
+    #box.plot_energy
+    #animated(box)
+    #normal(box)
+
+
+if __name__ == "__main__":
     main()
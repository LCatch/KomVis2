'''
Usage:
python MonteCarloXY.py

'''

import matplotlib.pyplot as plt
import numpy as np
from matplotlib.animation import FuncAnimation 

class Box():
    def __init__(self,N=10, steps=100, T=1):
        self.N = N #grid size 1D
        self.steps = steps #timesteps
        self.T = T #temperature

        self.spins = np.random.uniform(-np.pi, np.pi, [N,N]) #initializing spin states on grid
        # self.spins = np.zeros([N,N])
        self.X, self.Y = np.meshgrid(np.arange(0,self.N), np.arange(0, self.N)) #2D grid lattice NxN
        self.energies = np.zeros(steps) #to store energies of the system at each t-step
        self.ti = 0     # index of last accepted step

    def inner_prod(self, si, sj):
        """
        Computes the energy contribution between two neighbouring spins, 
        i.e. the interaction energy.
        """
        return -1 * (np.cos(si)*np.cos(sj) + np.sin(si)*np.sin(sj))

    def Hamiltonian(self, x,y,val):
        """
        Computes the local energy sum of interactions of the 4 nearest
        neighbouring spins, using periodic boundary conditions. 
        """
        summ = 0
        summ += self.inner_prod(val, self.spins[(x+1)%self.N, y])
        summ += self.inner_prod(val, self.spins[(x-1)%self.N, y])
        summ += self.inner_prod(val, self.spins[x, (y+1)%self.N])
        summ += self.inner_prod(val, self.spins[x, (y-1)%self.N])

        return summ

    # def get_state_or_smt


    def metropolis_1(self):
        """
        Computes the Metropolis algorithm for one position on the grid. 
        """
        ti = self.ti
        x,y = np.random.choice(self.N, size=2) #picks random x,y (site) from grid
        curr = self.spins[x,y] #spins on the random grid point
        new = np.random.uniform(-np.pi, np.pi, 1) #new spin state
        H1 = self.Hamiltonian(x,y,curr) #Hamiltonians of current and new spin states
        H2 = self.Hamiltonian(x,y,new)

        dE = H2 - H1 #Difference in the energies of 2 systems 
        # print(dE)

        # add acceptance logic
        p = np.exp(-1/self.T * dE) 
        # print(p)
        # p = 2

        if H2 < H1:
            # print('New E is lower, accept the move!')
            self.spins[x,y] = new
<<<<<<< HEAD
            self.energies[ti] = self.energies[ti-1] + dE

=======
            self.energies[ti+1] = self.energies[ti] + dE
            self.ti += 1 
            
>>>>>>> 12dc360b
        elif np.random.rand() < p: #dit snap ik niet? moet het niet zijn <?
            # print('New E is higher, accept with certain probability!')
            self.spins[x,y] = new
            self.energies[ti+1] = self.energies[ti] + dE
            self.ti += 1

    def magnetization(self):
        pass

    def total_energy(self):
        pass

    def sweep(self): 
        """
        Performs NxN Metropolis steps, so for every site in the grid.
        """
        for i in range(self.N ** 2):
            self.metropolis_1()

    def plot_energy(self):
        plt.figure()
        plt.plot(self.energies)
        plt.savefig('energy2.png')

    def state(self):
        U = np.cos(self.spins)
        V = np.sin(self.spins)
        M = self.spins
        return U,V,M

    def plot_state(self):
        X, Y = np.meshgrid(np.arange(0,self.N), np.arange(0, self.N))
        U = np.cos(self.spins)
        V = np.sin(self.spins)
        M = self.spins
        plt.figure()
<<<<<<< HEAD
        plt.quiver(X, Y, U, V, M)
        plt.savefig('state2.png')
=======
        plt.quiver(X, Y, U, V, M, pivot='mid')
        plt.savefig('state.png')
>>>>>>> 12dc360b

    def run(self):
        while self.ti+1 < self.steps:
        # for time_step in range(1, self.steps):
            self.metropolis_1()
            self.state()

def animated(box):
    fig = plt.figure()
    ax = plt.axes(xlim =(0, box.N), ylim =(0, box.N))
    quiv = ax.quiver([], [], [], [], [])
    a,c,d = box.state()
    quiv = ax.quiver(box.X, box.Y, a,c,d, pivot='mid') 

    def animate(i):
        # print(i)
        box.sweep
        update_every = 5
        

        old_ti = box.ti
        # print(i)
        if box.ti+1 >= box.steps:
            return quiv,
        while box.ti == old_ti:
            box.metropolis_1()
            # box.state()
            # print('cur ti: ', box.ti)
            # print('old ti: ', old_ti)

        # print('exit while')

        a, c, d = box.state()
        quiv.set_UVC(a,c,d) 
        
        return quiv,

    # update_every=5
    anim = FuncAnimation(fig, animate, 
                     frames=box.steps, interval=10, blit = True) 
    
    anim.save('test2.mp4', writer='ffmpeg')

    box.plot_state()
    box.plot_energy()

def normal(box):
    box.run()
    box.plot_state()
    box.plot_energy()

def main():
    N = 20
    steps = 1000
    box = Box(N=N, steps=steps, T=0.5)

    #box.metropolis_1(1)

    #box.plot_state
    #box.plot_energy
    #animated(box)
    normal(box)


if __name__ == "__main__":
    main()<|MERGE_RESOLUTION|>--- conflicted
+++ resolved
@@ -1,184 +1,174 @@
-'''
-Usage:
-python MonteCarloXY.py
-
-'''
-
-import matplotlib.pyplot as plt
-import numpy as np
-from matplotlib.animation import FuncAnimation 
-
-class Box():
-    def __init__(self,N=10, steps=100, T=1):
-        self.N = N #grid size 1D
-        self.steps = steps #timesteps
-        self.T = T #temperature
-
-        self.spins = np.random.uniform(-np.pi, np.pi, [N,N]) #initializing spin states on grid
-        # self.spins = np.zeros([N,N])
-        self.X, self.Y = np.meshgrid(np.arange(0,self.N), np.arange(0, self.N)) #2D grid lattice NxN
-        self.energies = np.zeros(steps) #to store energies of the system at each t-step
-        self.ti = 0     # index of last accepted step
-
-    def inner_prod(self, si, sj):
-        """
-        Computes the energy contribution between two neighbouring spins, 
-        i.e. the interaction energy.
-        """
-        return -1 * (np.cos(si)*np.cos(sj) + np.sin(si)*np.sin(sj))
-
-    def Hamiltonian(self, x,y,val):
-        """
-        Computes the local energy sum of interactions of the 4 nearest
-        neighbouring spins, using periodic boundary conditions. 
-        """
-        summ = 0
-        summ += self.inner_prod(val, self.spins[(x+1)%self.N, y])
-        summ += self.inner_prod(val, self.spins[(x-1)%self.N, y])
-        summ += self.inner_prod(val, self.spins[x, (y+1)%self.N])
-        summ += self.inner_prod(val, self.spins[x, (y-1)%self.N])
-
-        return summ
-
-    # def get_state_or_smt
-
-
-    def metropolis_1(self):
-        """
-        Computes the Metropolis algorithm for one position on the grid. 
-        """
-        ti = self.ti
-        x,y = np.random.choice(self.N, size=2) #picks random x,y (site) from grid
-        curr = self.spins[x,y] #spins on the random grid point
-        new = np.random.uniform(-np.pi, np.pi, 1) #new spin state
-        H1 = self.Hamiltonian(x,y,curr) #Hamiltonians of current and new spin states
-        H2 = self.Hamiltonian(x,y,new)
-
-        dE = H2 - H1 #Difference in the energies of 2 systems 
-        # print(dE)
-
-        # add acceptance logic
-        p = np.exp(-1/self.T * dE) 
-        # print(p)
-        # p = 2
-
-        if H2 < H1:
-            # print('New E is lower, accept the move!')
-            self.spins[x,y] = new
-<<<<<<< HEAD
-            self.energies[ti] = self.energies[ti-1] + dE
-
-=======
-            self.energies[ti+1] = self.energies[ti] + dE
-            self.ti += 1 
-            
->>>>>>> 12dc360b
-        elif np.random.rand() < p: #dit snap ik niet? moet het niet zijn <?
-            # print('New E is higher, accept with certain probability!')
-            self.spins[x,y] = new
-            self.energies[ti+1] = self.energies[ti] + dE
-            self.ti += 1
-
-    def magnetization(self):
-        pass
-
-    def total_energy(self):
-        pass
-
-    def sweep(self): 
-        """
-        Performs NxN Metropolis steps, so for every site in the grid.
-        """
-        for i in range(self.N ** 2):
-            self.metropolis_1()
-
-    def plot_energy(self):
-        plt.figure()
-        plt.plot(self.energies)
-        plt.savefig('energy2.png')
-
-    def state(self):
-        U = np.cos(self.spins)
-        V = np.sin(self.spins)
-        M = self.spins
-        return U,V,M
-
-    def plot_state(self):
-        X, Y = np.meshgrid(np.arange(0,self.N), np.arange(0, self.N))
-        U = np.cos(self.spins)
-        V = np.sin(self.spins)
-        M = self.spins
-        plt.figure()
-<<<<<<< HEAD
-        plt.quiver(X, Y, U, V, M)
-        plt.savefig('state2.png')
-=======
-        plt.quiver(X, Y, U, V, M, pivot='mid')
-        plt.savefig('state.png')
->>>>>>> 12dc360b
-
-    def run(self):
-        while self.ti+1 < self.steps:
-        # for time_step in range(1, self.steps):
-            self.metropolis_1()
-            self.state()
-
-def animated(box):
-    fig = plt.figure()
-    ax = plt.axes(xlim =(0, box.N), ylim =(0, box.N))
-    quiv = ax.quiver([], [], [], [], [])
-    a,c,d = box.state()
-    quiv = ax.quiver(box.X, box.Y, a,c,d, pivot='mid') 
-
-    def animate(i):
-        # print(i)
-        box.sweep
-        update_every = 5
-        
-
-        old_ti = box.ti
-        # print(i)
-        if box.ti+1 >= box.steps:
-            return quiv,
-        while box.ti == old_ti:
-            box.metropolis_1()
-            # box.state()
-            # print('cur ti: ', box.ti)
-            # print('old ti: ', old_ti)
-
-        # print('exit while')
-
-        a, c, d = box.state()
-        quiv.set_UVC(a,c,d) 
-        
-        return quiv,
-
-    # update_every=5
-    anim = FuncAnimation(fig, animate, 
-                     frames=box.steps, interval=10, blit = True) 
-    
-    anim.save('test2.mp4', writer='ffmpeg')
-
-    box.plot_state()
-    box.plot_energy()
-
-def normal(box):
-    box.run()
-    box.plot_state()
-    box.plot_energy()
-
-def main():
-    N = 20
-    steps = 1000
-    box = Box(N=N, steps=steps, T=0.5)
-
-    #box.metropolis_1(1)
-
-    #box.plot_state
-    #box.plot_energy
-    #animated(box)
-    normal(box)
-
-
-if __name__ == "__main__":
+'''
+Usage:
+python MonteCarloXY.py
+
+'''
+
+import matplotlib.pyplot as plt
+import numpy as np
+from matplotlib.animation import FuncAnimation 
+
+class Box():
+    def __init__(self,N=10, steps=100, T=1):
+        self.N = N #grid size 1D
+        self.steps = steps #timesteps
+        self.T = T #temperature
+
+        self.spins = np.random.uniform(-np.pi, np.pi, [N,N]) #initializing spin states on grid
+        # self.spins = np.zeros([N,N])
+        self.X, self.Y = np.meshgrid(np.arange(0,self.N), np.arange(0, self.N)) #2D grid lattice NxN
+        self.energies = np.zeros(steps) #to store energies of the system at each t-step
+        self.ti = 0     # index of last accepted step
+
+    def inner_prod(self, si, sj):
+        """
+        Computes the energy contribution between two neighbouring spins, 
+        i.e. the interaction energy.
+        """
+        return -1 * (np.cos(si)*np.cos(sj) + np.sin(si)*np.sin(sj))
+
+    def Hamiltonian(self, x,y,val):
+        """
+        Computes the local energy sum of interactions of the 4 nearest
+        neighbouring spins, using periodic boundary conditions. 
+        """
+        summ = 0
+        summ += self.inner_prod(val, self.spins[(x+1)%self.N, y])
+        summ += self.inner_prod(val, self.spins[(x-1)%self.N, y])
+        summ += self.inner_prod(val, self.spins[x, (y+1)%self.N])
+        summ += self.inner_prod(val, self.spins[x, (y-1)%self.N])
+
+        return summ
+
+    # def get_state_or_smt
+
+
+    def metropolis_1(self):
+        """
+        Computes the Metropolis algorithm for one position on the grid. 
+        """
+        ti = self.ti
+        x,y = np.random.choice(self.N, size=2) #picks random x,y (site) from grid
+        curr = self.spins[x,y] #spins on the random grid point
+        new = np.random.uniform(-np.pi, np.pi, 1) #new spin state
+        H1 = self.Hamiltonian(x,y,curr) #Hamiltonians of current and new spin states
+        H2 = self.Hamiltonian(x,y,new)
+
+        dE = H2 - H1 #Difference in the energies of 2 systems 
+        # print(dE)
+
+        # add acceptance logic
+        p = np.exp(-1/self.T * dE) 
+        # print(p)
+        # p = 2
+
+        if H2 < H1:
+            # print('New E is lower, accept the move!')
+            self.spins[x,y] = new
+            self.energies[ti+1] = self.energies[ti] + dE
+            self.ti += 1 
+            
+        elif np.random.rand() < p: #dit snap ik niet? moet het niet zijn <?
+            # print('New E is higher, accept with certain probability!')
+            self.spins[x,y] = new
+            self.energies[ti+1] = self.energies[ti] + dE
+            self.ti += 1
+
+    def magnetization(self):
+        pass
+
+    def total_energy(self):
+        pass
+
+    def sweep(self): 
+        """
+        Performs NxN Metropolis steps, so for every site in the grid.
+        """
+        for i in range(self.N ** 2):
+            self.metropolis_1()
+
+    def plot_energy(self):
+        plt.figure()
+        plt.plot(self.energies)
+        plt.savefig('energy2.png')
+
+    def state(self):
+        U = np.cos(self.spins)
+        V = np.sin(self.spins)
+        M = self.spins
+        return U,V,M
+
+    def plot_state(self):
+        X, Y = np.meshgrid(np.arange(0,self.N), np.arange(0, self.N))
+        U = np.cos(self.spins)
+        V = np.sin(self.spins)
+        M = self.spins
+        plt.figure()
+        plt.quiver(X, Y, U, V, M, pivot='mid')
+        plt.savefig('state.png')
+
+    def run(self):
+        while self.ti+1 < self.steps:
+        # for time_step in range(1, self.steps):
+            self.metropolis_1()
+            self.state()
+
+def animated(box):
+    fig = plt.figure()
+    ax = plt.axes(xlim =(0, box.N), ylim =(0, box.N))
+    quiv = ax.quiver([], [], [], [], [])
+    a,c,d = box.state()
+    quiv = ax.quiver(box.X, box.Y, a,c,d, pivot='mid') 
+
+    def animate(i):
+        # print(i)
+        box.sweep
+        update_every = 5
+        
+
+        old_ti = box.ti
+        # print(i)
+        if box.ti+1 >= box.steps:
+            return quiv,
+        while box.ti == old_ti:
+            box.metropolis_1()
+            # box.state()
+            # print('cur ti: ', box.ti)
+            # print('old ti: ', old_ti)
+
+        # print('exit while')
+
+        a, c, d = box.state()
+        quiv.set_UVC(a,c,d) 
+        
+        return quiv,
+
+    # update_every=5
+    anim = FuncAnimation(fig, animate, 
+                     frames=box.steps, interval=10, blit = True) 
+    
+    anim.save('test2.mp4', writer='ffmpeg')
+
+    box.plot_state()
+    box.plot_energy()
+
+def normal(box):
+    box.run()
+    box.plot_state()
+    box.plot_energy()
+
+def main():
+    N = 20
+    steps = 1000
+    box = Box(N=N, steps=steps, T=0.5)
+
+    #box.metropolis_1(1)
+
+    #box.plot_state
+    #box.plot_energy
+    #animated(box)
+    normal(box)
+
+
+if __name__ == "__main__":
     main()